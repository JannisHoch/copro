--- conflicted
+++ resolved
@@ -4,72 +4,62 @@
 
 from setuptools import setup, find_packages
 
-with open('README.rst') as readme_file:
+with open("README.rst") as readme_file:
     readme = readme_file.read()
 
-<<<<<<< HEAD
-requirements = ['click==8.1.7', 
-                'xarray==2023.12.0',
-                'pandas==2.1.4',
-                'rasterio==1.2.10',
-                'rioxarray==0.15.0',
-                'rasterstats==0.19.0',
-                'geopandas==0.14.2',
-                'numpy==1.26.3',
-                'scikit-learn==1.5.0',
-                'netcdf4==1.6.0',
-=======
-requirements = ['Click>=7.0', 
-                'xarray>=0.15.1',
-                'pandas>=1.0.3',
-                'rasterio>=1.1.0',
-                'rioxarray>=0.0.26',
-                'rasterstats>=0.14',
-                'geopandas>=0.8.0',
-                'numpy>=1.21.0',
-                'scikit-learn>=0.22.1',
-                'seaborn>=0.11',
->>>>>>> 24f403e3
-                ]
+requirements = [
+    "click==8.1.7",
+    "xarray==2023.12.0",
+    "pandas==2.1.4",
+    "rasterio==1.2.10",
+    "rioxarray==0.15.0",
+    "rasterstats==0.19.0",
+    "geopandas==0.14.2",
+    "numpy==1.26.3",
+    "scikit-learn==1.5.0",
+    "netcdf4==1.6.0",
+]
 
-setup_requirements = ['pytest-runner', ]
+setup_requirements = [
+    "pytest-runner",
+]
 
-test_requirements = ['pytest>=3', ]
+test_requirements = [
+    "pytest>=3",
+]
 
 setup(
     author="Jannis M. Hoch",
-    author_email='j.m.hoch@uu.nl',
-    python_requires='>=3.9',
+    author_email="j.m.hoch@uu.nl",
+    python_requires=">=3.9",
     classifiers=[
-        'Development Status :: 4 - Beta',
-        'Intended Audience :: Developers',
-        'License :: OSI Approved :: MIT License',
-        'Natural Language :: English',
-        'Programming Language :: Python :: 3',
-        'Programming Language :: Python :: 3.9',
-        'Programming Language :: Python :: 3.10',
+        "Development Status :: 4 - Beta",
+        "Intended Audience :: Developers",
+        "License :: OSI Approved :: MIT License",
+        "Natural Language :: English",
+        "Programming Language :: Python :: 3",
+        "Programming Language :: Python :: 3.9",
+        "Programming Language :: Python :: 3.10",
     ],
     description="Python-model build on scikit-learn functions, designed to facilitate the set-up, execution, and evaluation of machine-learning models for the study of the climate-conflict nexus.",
     entry_points={
-        'console_scripts': [
-            'copro_runner=copro.scripts.copro_runner:cli',
+        "console_scripts": [
+            "copro_runner=copro.scripts.copro_runner:cli",
         ],
     },
     install_requires=requirements,
     license="MIT",
     long_description=readme,
     include_package_data=True,
-    keywords='conflict, climate, machine learning, projections',
-    name='copro',
-    packages=find_packages(include=['copro', 'copro.*'], exclude=['docs', 'tests', 'joss']),
+    keywords="conflict, climate, machine learning, projections",
+    name="copro",
+    packages=find_packages(
+        include=["copro", "copro.*"], exclude=["docs", "tests", "joss"]
+    ),
     setup_requires=setup_requirements,
-    test_suite='tests',
+    test_suite="tests",
     tests_require=test_requirements,
-    url='https://copro.readthedocs.io/',
-<<<<<<< HEAD
-    version='2.0.0',
-=======
-    version='0.1.2',
->>>>>>> 24f403e3
+    url="https://copro.readthedocs.io/",
+    version="2.0.0",
     zip_safe=False,
 )