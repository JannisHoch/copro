#!/usr/bin/env python

"""The setup script."""

from setuptools import setup, find_packages

with open('README.rst') as readme_file:
    readme = readme_file.read()

requirements = ['Click>=7.0', 
                'xarray>=0.15.1',
                'pandas>=1.0.3',
                'rasterio>=1.1.0',
                'rioxarray>=0.0.26',
                'rasterstats>=0.14',
                'geopandas>=0.8.0',
<<<<<<< HEAD
                'numpy>=1.21.0',
                'scikit-learn>=0.22.1',
                'seaborn>=0.11',
                'numpy>=1.21.0']
=======
                'numpy==1.22.0',
                'scikit-learn>=0.22.1',
                'seaborn>=0.11',
                'numpy==1.22.0']
>>>>>>> 2bac12f8

setup_requirements = ['pytest-runner', ]

test_requirements = ['pytest>=3', ]

setup(
    author="Jannis M. Hoch",
    author_email='j.m.hoch@uu.nl',
    python_requires='>=3.6',
    classifiers=[
        'Development Status :: 4 - Beta',
        'Intended Audience :: Developers',
        'License :: OSI Approved :: MIT License',
        'Natural Language :: English',
        'Programming Language :: Python :: 3',
        'Programming Language :: Python :: 3.6',
        'Programming Language :: Python :: 3.7',
        'Programming Language :: Python :: 3.8',
    ],
    description="Python-model build on scikit-learn functions, designed to facilitate the set-up, execution, and evaluation of machine-learning models for the study of the climate-conflict nexus.",
    entry_points={
        'console_scripts': [
            'copro_runner=copro.scripts.copro_runner:cli',
        ],
    },
    install_requires=requirements,
    license="MIT",
    long_description=readme,
    include_package_data=True,
    keywords='conflict, climate, machine learning, projections',
    name='copro',
    packages=find_packages(include=['copro', 'copro.*'], exclude=['docs', 'tests', 'joss']),
    setup_requires=setup_requirements,
    test_suite='tests',
    tests_require=test_requirements,
    url='https://copro.readthedocs.io/',
    version='0.1.1',
    zip_safe=False,
)<|MERGE_RESOLUTION|>--- conflicted
+++ resolved
@@ -14,17 +14,11 @@
                 'rioxarray>=0.0.26',
                 'rasterstats>=0.14',
                 'geopandas>=0.8.0',
-<<<<<<< HEAD
                 'numpy>=1.21.0',
                 'scikit-learn>=0.22.1',
                 'seaborn>=0.11',
                 'numpy>=1.21.0']
-=======
-                'numpy==1.22.0',
-                'scikit-learn>=0.22.1',
-                'seaborn>=0.11',
-                'numpy==1.22.0']
->>>>>>> 2bac12f8
+
 
 setup_requirements = ['pytest-runner', ]
 
