--- conflicted
+++ resolved
@@ -43,13 +43,8 @@
 These functionalities altogether make CoPro suited for both quick and in-depth analyses of the relative importance of climate, environmental, and societal drivers as well as for assessments how conflict risk can change both in time and space.
 
 # Acknowledgements
-<<<<<<< HEAD
-We kindly acknowledge the valuable contributions from all partners at PBL, PRIO (Peace Research Institute Oslo), Uppsala University, and Utrecht University.
-Funding to develop the model was received from ...
-=======
 This research was supported by a Pathways to Sustainability Acceleration Grant from the Utrecht University.
 We kindly acknoweldge the valuable contributions from all partners at PBL, PRIO (Peace Research Institute Oslo), Uppsala University, and Utrecht University.
->>>>>>> 5f6e0c46
 Last, the valuable comments made by the reviewer are acknowledged.
 
 # References