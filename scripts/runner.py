--- conflicted
+++ resolved
@@ -91,21 +91,7 @@
         if config.getboolean('general', 'verbose'):
             print('average {0} of run with {1} repetitions is {2:0.3f}'.format(key, config.getint('settings', 'n_runs'), np.mean(out_dict[key])))
 
-<<<<<<< HEAD
     df_hit, gdf_hit = copro.evaluation.polygon_model_accuracy(out_y_df, global_df, out_dir=None)
-=======
-    #- plot distribution of all evaluation metrics
-    conflict_model.plots.plot_metrics_distribution(out_dict, out_dir)
-
-    #- compute average correct prediction per polygon for all data points
-    df_hit, gdf_hit = conflict_model.evaluation.polygon_model_accuracy(out_y_df, global_df, out_dir)
-
-    #- compute relative importance of each feature
-    rel_importance = conflict_model.evaluation.get_feature_importance(clf, out_dir, config)
-
-    #- plot number of predictions made per polygon and overall distribution
-    conflict_model.plots.plot_nr_and_dist_pred(df_hit, gdf_hit, extent_active_polys_gdf, out_dir)
->>>>>>> e2eb8a23
 
     #- plot distribution of all evaluation metrics
     fig, ax = plt.subplots(1, 1)
